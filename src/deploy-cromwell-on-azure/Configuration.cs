--- conflicted
+++ resolved
@@ -31,11 +31,7 @@
         {
             var blob = new byte[6];
             RandomNumberGenerator.Fill(blob);
-<<<<<<< HEAD
-            return Utility.ConvertToBase32(blob).TrimEnd('=');
-=======
             return CommonUtilities.Base32.ConvertToBase32(blob).TrimEnd('=');
->>>>>>> 46505d74
         }
     }
 
